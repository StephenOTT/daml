--- conflicted
+++ resolved
@@ -170,17 +170,16 @@
         if (pruneUpToString <= ledgerEnd.value) Future.successful(())
         else
           Future.failed(
-<<<<<<< HEAD
             errorFactories.offsetAfterLedgerEnd_wasInvalidArgument(
               offsetType = "Absolute",
               requestedOffset = pruneUpToString,
               ledgerEnd = ledgerEnd.value,
-=======
+            )
+            Future.failed(
             // TODO error codes: Relax the constraint (pruneUpToString <= ledgerEnd.value)
             //                   and use offsetAfterLedgerEnd
             offsetOutOfRange(
               s"prune_up_to needs to be before ledger end ${ledgerEnd.value}"
->>>>>>> 9881e7c6
             )
           )
     } yield pruneUpToProto
