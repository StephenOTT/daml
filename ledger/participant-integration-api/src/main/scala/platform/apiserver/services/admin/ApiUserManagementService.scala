// Copyright (c) 2022 Digital Asset (Switzerland) GmbH and/or its affiliates. All rights reserved.
// SPDX-License-Identifier: Apache-2.0

package com.daml.platform.apiserver.services.admin

import java.nio.charset.StandardCharsets
import java.util.Base64

import com.daml.error.definitions.LedgerApiErrors
import com.daml.error.{
  ContextualizedErrorLogger,
  DamlContextualizedErrorLogger,
  ErrorCodesVersionSwitcher,
}
import com.daml.ledger.api.domain._
import com.daml.ledger.api.v1.admin.{user_management_service => proto}
import com.daml.ledger.participant.state.index.v2.UserManagementStore
import com.daml.ledger.participant.state.index.v2.UserManagementStore.UsersPage
import com.daml.lf.data.Ref
import com.daml.logging.{ContextualizedLogger, LoggingContext}
import com.daml.platform.api.grpc.GrpcApiService
import com.daml.platform.server.api.validation.{ErrorFactories, FieldValidations}
import io.grpc.{ServerServiceDefinition, StatusRuntimeException}
import scalaz.std.either._
import scalaz.syntax.traverse._
import scalaz.std.list._

import scala.concurrent.{ExecutionContext, Future}
import scala.util.Try

private[apiserver] final class ApiUserManagementService(
    userManagementStore: UserManagementStore,
    errorCodesVersionSwitcher: ErrorCodesVersionSwitcher,
    maxUsersPageSize: Int,
)(implicit
    executionContext: ExecutionContext,
    loggingContext: LoggingContext,
) extends proto.UserManagementServiceGrpc.UserManagementService
    with GrpcApiService {

  import ApiUserManagementService._

  private implicit val logger: ContextualizedLogger = ContextualizedLogger.get(this.getClass)
  private val errorFactories = ErrorFactories(errorCodesVersionSwitcher)
  private implicit val contextualizedErrorLogger: ContextualizedErrorLogger =
    new DamlContextualizedErrorLogger(logger, loggingContext, None)
  private val fieldValidations = FieldValidations(errorFactories)

  import fieldValidations._

  override def close(): Unit = ()

  override def bindService(): ServerServiceDefinition =
    proto.UserManagementServiceGrpc.bindService(this, executionContext)

  override def createUser(request: proto.CreateUserRequest): Future[proto.User] =
    withValidation {
      for {
        pUser <- requirePresence(request.user, "user")
        pUserId <- requireUserId(pUser.id, "id")
        pOptPrimaryParty <- optionalString(pUser.primaryParty)(requireParty)
        pRights <- fromProtoRights(request.rights)
      } yield (User(pUserId, pOptPrimaryParty), pRights)
    } { case (user, pRights) =>
      userManagementStore
        .createUser(
          user = user,
          rights = pRights,
        )
        .flatMap(handleResult("creating user"))
        .map(_ => request.user.get)
    }

  override def getUser(request: proto.GetUserRequest): Future[proto.User] =
    withValidation(
      requireUserId(request.userId, "user_id")
    )(userId =>
      userManagementStore
        .getUser(userId)
        .flatMap(handleResult("getting user"))
        .map(toProtoUser)
    )

  override def deleteUser(request: proto.DeleteUserRequest): Future[proto.DeleteUserResponse] =
    withValidation(
      requireUserId(request.userId, "user_id")
    )(userId =>
      userManagementStore
        .deleteUser(userId)
        .flatMap(handleResult("deleting user"))
        .map(_ => proto.DeleteUserResponse())
    )

<<<<<<< HEAD
  override def listUsers(request: proto.ListUsersRequest): Future[proto.ListUsersResponse] = {
    withValidation(
      for {
        fromExcl <- decodePageToken(request.pageToken)
      } yield {
        fromExcl
      }
    ) { fromExcl =>
      userManagementService
        .listUsers(fromExcl, Math.min(request.pageSize, maxUsersPageSize))
        .flatMap(handleResult("listing users"))
        .map { page: UserManagementStore.UsersPage =>
          val protoUsers = page.users.map(toProtoUser)
          proto.ListUsersResponse(protoUsers, encodeNextPageToken(page))
        }
    }
  }
=======
  override def listUsers(request: proto.ListUsersRequest): Future[proto.ListUsersResponse] =
    userManagementStore
      .listUsers()
      .flatMap(handleResult("list users"))
      .map(
        _.map(toProtoUser)
      )
      .map(proto.ListUsersResponse(_))
>>>>>>> c7b32608

  override def grantUserRights(
      request: proto.GrantUserRightsRequest
  ): Future[proto.GrantUserRightsResponse] =
    withValidation(
      for {
        userId <- requireUserId(request.userId, "user_id")
        rights <- fromProtoRights(request.rights)
      } yield (userId, rights)
    ) { case (userId, rights) =>
      userManagementStore
        .grantRights(
          id = userId,
          rights = rights,
        )
        .flatMap(handleResult("grant user rights"))
        .map(_.view.map(toProtoRight).toList)
        .map(proto.GrantUserRightsResponse(_))
    }

  override def revokeUserRights(
      request: proto.RevokeUserRightsRequest
  ): Future[proto.RevokeUserRightsResponse] =
    withValidation(
      for {
        userId <- fieldValidations.requireUserId(request.userId, "user_id")
        rights <- fromProtoRights(request.rights)
      } yield (userId, rights)
    ) { case (userId, rights) =>
      userManagementStore
        .revokeRights(
          id = userId,
          rights = rights,
        )
        .flatMap(handleResult("revoke user rights"))
        .map(_.view.map(toProtoRight).toList)
        .map(proto.RevokeUserRightsResponse(_))
    }

  override def listUserRights(
      request: proto.ListUserRightsRequest
  ): Future[proto.ListUserRightsResponse] =
    withValidation(
      requireUserId(request.userId, "user_id")
    )(userId =>
      userManagementStore
        .listUserRights(userId)
        .flatMap(handleResult("list user rights"))
        .map(_.view.map(toProtoRight).toList)
        .map(proto.ListUserRightsResponse(_))
    )

  private def handleResult[T](operation: String)(result: UserManagementStore.Result[T]): Future[T] =
    result match {
      case Left(UserManagementStore.UserNotFound(id)) =>
        Future.failed(
          LedgerApiErrors.AdminServices.UserNotFound.Reject(operation, id.toString).asGrpcError
        )

      case Left(UserManagementStore.UserExists(id)) =>
        Future.failed(
          LedgerApiErrors.AdminServices.UserAlreadyExists.Reject(operation, id.toString).asGrpcError
        )

      case Left(UserManagementStore.TooManyUserRights(id)) =>
        Future.failed(
          LedgerApiErrors.AdminServices.TooManyUserRights.Reject(operation, id: String).asGrpcError
        )

      case scala.util.Right(t) =>
        Future.successful(t)
    }

  private def withValidation[A, B](validatedResult: Either[StatusRuntimeException, A])(
      f: A => Future[B]
  ): Future[B] =
    validatedResult.fold(Future.failed, Future.successful).flatMap(f)

  private val fromProtoRight: proto.Right => Either[StatusRuntimeException, UserRight] = {
    case proto.Right(_: proto.Right.Kind.ParticipantAdmin) =>
      Right(UserRight.ParticipantAdmin)

    case proto.Right(proto.Right.Kind.CanActAs(r)) =>
      requireParty(r.party).map(UserRight.CanActAs(_))

    case proto.Right(proto.Right.Kind.CanReadAs(r)) =>
      requireParty(r.party).map(UserRight.CanReadAs(_))

    case proto.Right(proto.Right.Kind.Empty) =>
      Left(
        LedgerApiErrors.RequestValidation.InvalidArgument
          .Reject(
            "unknown kind of right - check that the Ledger API version of the server is recent enough"
          )
          .asGrpcError
      )
  }

  private def fromProtoRights(
      rights: Seq[proto.Right]
  ): Either[StatusRuntimeException, Set[UserRight]] =
    rights.toList.traverse(fromProtoRight).map(_.toSet)
}

object ApiUserManagementService {
  private def toProtoUser(user: User): proto.User =
    proto.User(
      id = user.id.toString,
      primaryParty = user.primaryParty.getOrElse(""),
    )

  private val toProtoRight: UserRight => proto.Right = {
    case UserRight.ParticipantAdmin =>
      proto.Right(proto.Right.Kind.ParticipantAdmin(proto.Right.ParticipantAdmin()))
    case UserRight.CanActAs(party) =>
      proto.Right(proto.Right.Kind.CanActAs(proto.Right.CanActAs(party)))
    case UserRight.CanReadAs(party) =>
      proto.Right(proto.Right.Kind.CanReadAs(proto.Right.CanReadAs(party)))
  }

  def encodeNextPageToken(page: UsersPage): String =
    page.lastUserIdOption
      .map { id =>
        val bytes = Base64.getUrlEncoder.encode(id.getBytes(StandardCharsets.UTF_8))
        new String(bytes, StandardCharsets.UTF_8)
      }
      .getOrElse("")

  def decodePageToken(pageToken: String)(implicit
      loggingContext: ContextualizedErrorLogger
  ): Either[StatusRuntimeException, Option[Ref.UserId]] = {
    if (pageToken.isEmpty) {
      Right(None)
    } else {
      val bytes = pageToken.getBytes(StandardCharsets.UTF_8)
      Try[Array[Byte]](Base64.getUrlDecoder.decode(bytes))
        .map(Right(_))
        .recover { case _: IllegalArgumentException =>
          Left(
            LedgerApiErrors.RequestValidation.InvalidArgument
              .Reject("Failed to decode page token")
              .asGrpcError
          )
        }
        .get
        .map { decoded =>
          val str = new String(decoded, StandardCharsets.UTF_8)
          Some(Ref.UserId.assertFromString(str))
        }
    }
  }
}<|MERGE_RESOLUTION|>--- conflicted
+++ resolved
@@ -91,7 +91,6 @@
         .map(_ => proto.DeleteUserResponse())
     )
 
-<<<<<<< HEAD
   override def listUsers(request: proto.ListUsersRequest): Future[proto.ListUsersResponse] = {
     withValidation(
       for {
@@ -100,7 +99,7 @@
         fromExcl
       }
     ) { fromExcl =>
-      userManagementService
+      userManagementStore
         .listUsers(fromExcl, Math.min(request.pageSize, maxUsersPageSize))
         .flatMap(handleResult("listing users"))
         .map { page: UserManagementStore.UsersPage =>
@@ -109,16 +108,6 @@
         }
     }
   }
-=======
-  override def listUsers(request: proto.ListUsersRequest): Future[proto.ListUsersResponse] =
-    userManagementStore
-      .listUsers()
-      .flatMap(handleResult("list users"))
-      .map(
-        _.map(toProtoUser)
-      )
-      .map(proto.ListUsersResponse(_))
->>>>>>> c7b32608
 
   override def grantUserRights(
       request: proto.GrantUserRightsRequest
